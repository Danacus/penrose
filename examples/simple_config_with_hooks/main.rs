/**
 * penrose :: example configuration
 *
 * penrose does not have a traditional configuration file and is not typically set up by patching
 * the source code: it is more like Xmonad or Qtile in the sense that it is really a library for
 * writing your own window manager. Below is an example main.rs that can serve as a template should
 * you decide to write your own WM using penrose.
 */
#[macro_use]
extern crate penrose;

<<<<<<< HEAD
use penrose::client::Client;
use penrose::data_types::{ColorScheme, FireAndForget, Selector};
use penrose::hooks::Hook;
use penrose::layout::{bottom_stack, side_stack, Layout, LayoutConf};
use penrose::{Backward, Config, Forward, Less, More, WindowManager, XcbConnection};

use penrose::contrib::extensions::Scratchpad;
use penrose::contrib::hooks::{DefaultWorkspace, LayoutSymbolAsRootName};
use penrose::contrib::layouts::paper;
=======
use penrose::{
    client::Client,
    contrib::{
        extensions::Scratchpad,
        hooks::{DefaultWorkspace, LayoutSymbolAsRootName},
        layouts::paper,
    },
    hooks::Hook,
    layout::{bottom_stack, side_stack, Layout, LayoutConf},
    Backward, Config, Forward, Less, More, WindowManager, XcbConnection,
};
>>>>>>> 542c6b72

use simplelog::{LevelFilter, SimpleLogger};

// An example of a simple custom hook. In this case we are creating a NewClientHook which will
// be run each time a new client program is spawned.
struct MyClientHook {}
impl Hook for MyClientHook {
    fn new_client(&mut self, wm: &mut WindowManager, c: &mut Client) {
        wm.log(&format!("new client with WM_CLASS='{}'", c.wm_class()));
    }
}

fn set_fullscreen() -> FireAndForget {
    Box::new(move |wm: &mut WindowManager| {
        if let Some(client) = wm.client(Selector::Focused) {
            let region = wm.screen_size(wm.active_screen_index());
            wm.position_client(client.id(), region);
        }
    })
}

fn main() {
    // penrose will log useful information about the current state of the WindowManager during
    // normal operation that can be used to drive scripts and related programs. Additional debug
    // output can be helpful if you are hitting issues.
    SimpleLogger::init(LevelFilter::Debug, simplelog::Config::default()).unwrap();

    // Config structs can be intiialised directly as all fields are public.
    // A default config is provided which sets sensible (but minimal) values for each field.
    let mut config = Config::default();

    // Created at startup. See keybindings below for how to access them
    config.workspaces = vec!["1", "2", "3", "4", "5", "6", "7", "8", "9"];

    // Windows with a matching WM_CLASS will always float
    config.floating_classes = &["dmenu", "dunst", "polybar", "rofi"];

    // Client border colors are set based on X focus
    config.focused_border = 0xcc241d; // #cc241d
    config.unfocused_border = 0x3c3836; // #3c3836

    // When specifying a layout, most of the time you will want LayoutConf::default() as shown
    // below, which will honour gap settings and will not be run on focus changes (only when
    // clients are added/removed). To customise when/how each layout is applied you can create a
    // LayoutConf instance with your desired properties enabled.
    let follow_focus_conf = LayoutConf {
        floating: false,
        gapless: true,
        follow_focus: true,
        allow_wrapping: false,
    };

    // Defauly number of clients in the main layout area
    let n_main = 1;

    // Default percentage of the screen to fill with the main area of the layout
    let ratio = 0.6;

    // Layouts to be used on each workspace. Currently all workspaces have the same set of Layouts
    // available to them, though they track modifications to n_main and ratio independently.
    config.layouts = vec![
        Layout::new("[side]", LayoutConf::default(), side_stack, n_main, ratio),
        Layout::new("[botm]", LayoutConf::default(), bottom_stack, n_main, ratio),
        Layout::new("[papr]", follow_focus_conf, paper, n_main, ratio),
        Layout::floating("[----]"),
    ];

    // NOTE: change these to programs that you have installed!
    let my_program_launcher = "rofi -show drun";
    let my_file_manager = "dolphin";
    let my_terminal = "alacritty";

    /* hooks
     *
     * penrose provides several hook points where you can run your own code as part of
     * WindowManager methods. This allows you to trigger custom code without having to use a key
     * binding to do so. See the hooks module in the docs for details of what hooks are avaliable
     * and when/how they will be called. Note that each class of hook will be called in the order
     * that they are defined. Hooks may maintain their own internal state which they can use to
     * modify their behaviour if desired.
     */
    config.hooks.push(Box::new(MyClientHook {}));

    // Using a simple contrib hook that takes no config. By convention, contrib hooks have a 'new'
    // method that returns a boxed instance of the hook with any configuration performed so that it
    // is ready to push onto the corresponding *_hooks vec.
    config.hooks.push(LayoutSymbolAsRootName::new());

    // Here we are using a contrib hook that requires configuration to set up a default workspace
    // on workspace "9". This will set the layout and spawn the supplied programs if we make
    // workspace "9" active while it has no clients.
    config.hooks.push(DefaultWorkspace::new(
        "9",
        "[botm]",
        vec![my_terminal, my_terminal, my_file_manager],
    ));

    // Scratchpad is an extension: it makes use of the same Hook points as the examples above but
    // additionally provides a 'toggle' method that can be bound to a key combination in order to
    // trigger the bound scratchpad client.
    let sp = Scratchpad::new("alacritty", 0.8, 0.8);
    sp.register(&mut config);

    /* The gen_keybindings macro parses user friendly key binding definitions into X keycodes and
     * modifier masks. It uses the 'xmodmap' program to determine your current keymap and create
     * the bindings dynamically on startup. If this feels a little too magical then you can
     * alternatively construct a  HashMap<KeyCode, FireAndForget> manually with your chosen
     * keybindings (see helpers.rs and data_types.rs for details).
     * FireAndForget functions do not need to make use of the mutable WindowManager reference they
     * are passed if it is not required: the run_external macro ignores the WindowManager itself
     * and instead spawns a new child process.
     */
    let key_bindings = gen_keybindings! {
        // Program launch
        "M-d" => run_external!(my_program_launcher),
        "M-Return" => run_external!(my_terminal),
        "M-f" => set_fullscreen(),

        // client management
        "M-j" => run_internal!(cycle_client, Forward),
        "M-k" => run_internal!(cycle_client, Backward),
        "M-S-j" => run_internal!(drag_client, Forward),
        "M-S-k" => run_internal!(drag_client, Backward),
        "M-S-q" => run_internal!(kill_client),
        "M-slash" => sp.toggle(),

        // workspace management
        "M-Tab" => run_internal!(toggle_workspace),
        "M-bracketright" => run_internal!(cycle_screen, Forward),
        "M-bracketleft" => run_internal!(cycle_screen, Backward),
        "M-S-bracketright" => run_internal!(drag_workspace, Forward),
        "M-S-bracketleft" => run_internal!(drag_workspace, Backward),

        // Layout management
        "M-grave" => run_internal!(cycle_layout, Forward),
        "M-S-grave" => run_internal!(cycle_layout, Backward),
        "M-A-Up" => run_internal!(update_max_main, More),
        "M-A-Down" => run_internal!(update_max_main, Less),
        "M-A-Right" => run_internal!(update_main_ratio, More),
        "M-A-Left" => run_internal!(update_main_ratio, Less),

        "M-A-s" => run_internal!(detect_screens),

        "M-A-Escape" => run_internal!(exit);

        // Each keybinding here will be templated in with the workspace index of each workspace,
        // allowing for common workspace actions to be bound at once.
        forall_workspaces: config.workspaces => {
            "M-{}" => focus_workspace,
            "M-S-{}" => client_to_workspace,
        }
    };

    // The underlying connection to the X server is handled as a trait: XConn. XcbConnection is the
    // reference implementation of this trait that uses the XCB library to communicate with the X
    // server. You are free to provide your own implementation if you wish, see xconnection.rs for
    // details of the required methods and expected behaviour.
    let conn = XcbConnection::new().unwrap();

    // Create the WindowManager instance with the config we have built and a connection to the X
    // server. Before calling grab_keys_and_run, it is possible to run additional start-up actions
    // such as configuring initial WindowManager state, running custom code / hooks or spawning
    // external processes such as a start-up script.
    let mut wm = WindowManager::init(config, &conn);
    wm.log("Hello World!");

    // grab_keys_and_run will start listening to events from the X server and drop into the main
    // event loop. From this point on, program control passes to the WindowManager so make sure
    // that any logic you wish to run is done before here!
    wm.grab_keys_and_run(key_bindings);
}<|MERGE_RESOLUTION|>--- conflicted
+++ resolved
@@ -9,17 +9,6 @@
 #[macro_use]
 extern crate penrose;
 
-<<<<<<< HEAD
-use penrose::client::Client;
-use penrose::data_types::{ColorScheme, FireAndForget, Selector};
-use penrose::hooks::Hook;
-use penrose::layout::{bottom_stack, side_stack, Layout, LayoutConf};
-use penrose::{Backward, Config, Forward, Less, More, WindowManager, XcbConnection};
-
-use penrose::contrib::extensions::Scratchpad;
-use penrose::contrib::hooks::{DefaultWorkspace, LayoutSymbolAsRootName};
-use penrose::contrib::layouts::paper;
-=======
 use penrose::{
     client::Client,
     contrib::{
@@ -31,7 +20,6 @@
     layout::{bottom_stack, side_stack, Layout, LayoutConf},
     Backward, Config, Forward, Less, More, WindowManager, XcbConnection,
 };
->>>>>>> 542c6b72
 
 use simplelog::{LevelFilter, SimpleLogger};
 
@@ -42,15 +30,6 @@
     fn new_client(&mut self, wm: &mut WindowManager, c: &mut Client) {
         wm.log(&format!("new client with WM_CLASS='{}'", c.wm_class()));
     }
-}
-
-fn set_fullscreen() -> FireAndForget {
-    Box::new(move |wm: &mut WindowManager| {
-        if let Some(client) = wm.client(Selector::Focused) {
-            let region = wm.screen_size(wm.active_screen_index());
-            wm.position_client(client.id(), region);
-        }
-    })
 }
 
 fn main() {
@@ -148,7 +127,6 @@
         // Program launch
         "M-d" => run_external!(my_program_launcher),
         "M-Return" => run_external!(my_terminal),
-        "M-f" => set_fullscreen(),
 
         // client management
         "M-j" => run_internal!(cycle_client, Forward),
