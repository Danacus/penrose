use std::{thread, time};

use penrose::{core::hooks::Hook, draw::*, Config, Result, WindowManager, XcbConnection};

const HEIGHT: usize = 18;

const PROFONT: &'static str = "ProFont For Powerline";
const FIRA: &'static str = "Fira Code";
const SERIF: &'static str = "Serif";

const BLACK: u32 = 0x282828;
const GREY: u32 = 0x3c3836;
const WHITE: u32 = 0xebdbb2;
const PURPLE: u32 = 0xb16286;
const BLUE: u32 = 0x458588;
const RED: u32 = 0xcc241d;

fn main() -> Result<()> {
    bar_draw()?;
    simple_draw()?;
    Ok(())
}

fn bar_draw() -> Result<()> {
    let workspaces = &["1", "2", "3", "4", "5", "6"];
    let style = TextStyle {
        font: PROFONT.to_string(),
        point_size: 11,
        fg: WHITE.into(),
        bg: Some(BLACK.into()),
        padding: (2.0, 2.0),
    };
    let highlight = BLUE;
    let empty_ws = GREY;
    let mut bar = dwm_bar(
        Box::new(XCBDraw::new()?),
        HEIGHT,
        &style,
        highlight,
        empty_ws,
        workspaces,
    )?;

    let config = Config::default();
    let conn = XcbConnection::new().unwrap();
    let mut wm = WindowManager::init(config, &conn);
<<<<<<< HEAD
    bar.startup(&mut wm);
=======
    bar.startup(&mut wm); // ensure widgets are initialised correctly
>>>>>>> ceacaaf6

    thread::sleep(time::Duration::from_millis(1000));
    for focused in 1..6 {
        bar.workspace_change(&mut wm, focused - 1, focused);
        bar.event_handled(&mut wm);
        thread::sleep(time::Duration::from_millis(1000));
    }

    thread::sleep(time::Duration::from_millis(10000));
    Ok(())
}

fn simple_draw() -> Result<()> {
    let mut drw = XCBDraw::new()?;
    let (_, _, w, _) = drw.screen_sizes()?[0].values();
    let id = drw.new_window(&WindowType::Dock, 0, 0, w as usize, HEIGHT)?;
    drw.register_font(PROFONT);
    drw.register_font(SERIF);
    drw.register_font(FIRA);

    let mut ctx = drw.context_for(id)?;

    ctx.color(&WHITE.into());
    ctx.rectangle(0.0, 0.0, w as f64, HEIGHT as f64);
    ctx.translate(1.0, 1.0);

    ctx.color(&BLACK.into());
    ctx.font(PROFONT, 12)?;
    let (offset, _) = ctx.text("this is a simple test", 0.0, (0.0, 8.0))?;

    ctx.color(&RED.into());
    ctx.font(SERIF, 10)?;
    ctx.translate((offset + 5.0) as f64, 0.0);
    let (offset, _) = ctx.text("BORK BORK!", 0.0, (0.0, 0.0))?;

    ctx.color(&PURPLE.into());
    ctx.font(FIRA, 10)?;
    ctx.translate((offset + 5.0) as f64, 0.0);
    ctx.text("Look at all the colors!", 0.0, (0.0, 0.0))?;

    drw.flush(id);
    thread::sleep(time::Duration::from_millis(5000));
    Ok(())
}<|MERGE_RESOLUTION|>--- conflicted
+++ resolved
@@ -44,11 +44,7 @@
     let config = Config::default();
     let conn = XcbConnection::new().unwrap();
     let mut wm = WindowManager::init(config, &conn);
-<<<<<<< HEAD
-    bar.startup(&mut wm);
-=======
     bar.startup(&mut wm); // ensure widgets are initialised correctly
->>>>>>> ceacaaf6
 
     thread::sleep(time::Duration::from_millis(1000));
     for focused in 1..6 {
