--- conflicted
+++ resolved
@@ -13,11 +13,8 @@
     println!("hello");
     let config = Config::default();
     let key_bindings = gen_keybindings! {
-<<<<<<< HEAD
         "M-semicolon" => run_external!("rofi -show drun"),
         "M-Return" => run_external!("alacritty"),
-=======
->>>>>>> 542c6b72
         "M-j" => run_internal!(cycle_client, Forward),
         "M-k" => run_internal!(cycle_client, Backward),
         "M-S-j" => run_internal!(drag_client, Forward),
