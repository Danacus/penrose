//! Simple data types and enums
use crate::{
    hooks,
    layout::{side_stack, Layout, LayoutConf},
    manager::WindowManager,
};

use std::{
    collections::{HashMap, VecDeque},
    ops,
};

use xcb;

/// Some action to be run by a user key binding
pub type FireAndForget = Box<dyn FnMut(&mut WindowManager) -> ()>;

/// User defined key bindings
pub type KeyBindings = HashMap<KeyCode, FireAndForget>;

/// Output of a Layout function: the new position a window should take
pub type ResizeAction = (WinId, Option<Region>);

/// Map xmodmap key names to their X key code so that we can bind them by name
pub type CodeMap = HashMap<String, u8>;

/// An X window ID
pub type WinId = u32;

/// An x,y coordinate pair
#[derive(Debug, Copy, Clone)]
pub struct Point {
    /// An absolute x coordinate relative to the root window
    pub x: u32,
    /// An absolute y coordinate relative to the root window
    pub y: u32,
}

impl Point {
    /// Create a new Point.
    pub fn new(x: u32, y: u32) -> Point {
        Point { x, y }
    }
}

/// The main user facing configuration details
pub struct Config<'a> {
    /// Default workspace names to use when initialising the WindowManager. Must have at least one element.
    pub workspaces: Vec<&'a str>,
    /// WM_CLASS values that should always be treated as floating.
    pub floating_classes: &'static [&'static str],
    /// Default Layouts to be given to every workspace.
    pub layouts: Vec<Layout>,
    /// Focused boder color
    pub focused_border: u32,
    /// Unfocused boder color
    pub unfocused_border: u32,
    /// The width of window borders in pixels
    pub border_px: u32,
    /// The size of gaps between windows in pixels.
    pub gap_px: u32,
    /// The percentage change in main_ratio to be applied when increasing / decreasing.
    pub main_ratio_step: f32,
    /// Whether or not space should be reserved for a status bar
    pub show_bar: bool,
    /// True if the status bar should be at the top of the screen, false if it should be at the bottom
    pub top_bar: bool,
    /// Height of space reserved for status bars in pixels
    pub bar_height: u32,
    /// User supplied Hooks for modifying WindowManager behaviour
    pub hooks: Vec<Box<dyn hooks::Hook>>,
}

impl<'a> Config<'a> {
    /// Initialise a default Config, giving sensible (but minimal) values for all fields.
    pub fn default() -> Config<'a> {
        Config {
            workspaces: vec!["1", "2", "3", "4", "5", "6", "7", "8", "9"],
            floating_classes: &["dmenu", "dunst"],
            layouts: vec![
                Layout::new("[side]", LayoutConf::default(), side_stack, 1, 0.6),
                Layout::floating("[----]"),
            ],
            focused_border: 0xcc241d,   // #cc241d
            unfocused_border: 0x3c3836, // #3c3836
            border_px: 2,
            gap_px: 5,
            main_ratio_step: 0.05,
            show_bar: true,
            top_bar: true,
            bar_height: 18,
            hooks: vec![],
        }
    }
}

/* Argument enums */

/// A direction to permute a Ring
#[derive(Debug, Copy, Clone, PartialEq, Eq)]
pub enum Direction {
    /// increase the index, wrapping if needed
    Forward,
    /// decrease the index, wrapping if needed
    Backward,
}

impl Direction {
    /// Invert this Direction
    pub fn reverse(&self) -> Direction {
        match self {
            Direction::Forward => Direction::Backward,
            Direction::Backward => Direction::Forward,
        }
    }
}

/// Increment / decrement a value
#[derive(Debug, Copy, Clone)]
pub enum Change {
    /// increase the value
    More,
    /// decrease the value, possibly clamping
    Less,
}

/// X window border kind
#[derive(Debug)]
pub enum Border {
    /// window is urgent
    Urgent,
    /// window currently has focus
    Focused,
    /// window does not have focus
    Unfocused,
}

/// An X window / screen position: top left corner + extent
#[derive(Debug, PartialEq, Eq, Clone, Copy)]
pub struct Region {
    x: u32,
    y: u32,
    w: u32,
    h: u32,
}

impl Region {
    /// Create a new Region.
    pub fn new(x: u32, y: u32, w: u32, h: u32) -> Region {
        Region { x, y, w, h }
    }

    /// Destructure this Region into its component values (x, y, w, h).
    pub fn values(&self) -> (u32, u32, u32, u32) {
        (self.x, self.y, self.w, self.h)
    }
}

/// An X key-code along with a modifier mask
#[derive(Debug, PartialEq, Eq, Hash, Clone, Copy)]
pub struct KeyCode {
    /// Modifier key bit mask
    pub mask: u16,
    /// X key code
    pub code: u8,
}

impl KeyCode {
    /// Build a new KeyCode from an XCB KeyPressEvent
    pub fn from_key_press(k: &xcb::KeyPressEvent) -> KeyCode {
        KeyCode {
            mask: k.state(),
            code: k.detail(),
        }
    }
}

/// Used with WindowManager helper functions to select an element from the
/// known workspaces or clients.
#[derive(Clone, Copy)]
pub enum Selector<'a, T> {
    /// The focused element of the target collection.
    Focused,
    /// The element at this index.
    Index(usize),
    /// The element with/containing this client ID.
    WinId(WinId),
    /// The first element satisfying this condition.
    Condition(&'a dyn Fn(&T) -> bool),
}

/**
 * A Collection<T> that has both an order for its elements and a focused element
 * at some index.
 *
 * Supports rotating the position of the elements and rotating which element
 * is focused independently of one another.
 */
#[derive(Debug, Clone, PartialEq)]
pub(crate) struct Ring<T> {
    elements: VecDeque<T>,
    focused: usize,
}

impl<T> Ring<T> {
    pub fn new(elements: Vec<T>) -> Ring<T> {
        Ring {
            elements: elements.into(),
            focused: 0,
        }
    }

    pub fn would_wrap(&self, dir: Direction) -> bool {
        let wrap_back = self.focused == 0 && dir == Direction::Backward;
        let wrap_forward = self.focused == self.elements.len() - 1 && dir == Direction::Forward;

        wrap_back || wrap_forward
    }

    pub fn focused_index(&self) -> usize {
        self.focused
    }

    pub fn focused(&self) -> Option<&T> {
        self.elements.get(self.focused)
    }

    pub fn focused_mut(&mut self) -> Option<&mut T> {
        self.elements.get_mut(self.focused)
    }

    pub fn rotate(&mut self, direction: Direction) {
        if self.elements.is_empty() {
            return;
        }
        match direction {
            Direction::Forward => self.elements.rotate_right(1),
            Direction::Backward => self.elements.rotate_left(1),
        }
    }

    fn next_index(&self, direction: Direction) -> usize {
        let max = self.elements.len() - 1;
        match direction {
            Direction::Forward => {
                if self.focused == max {
                    0
                } else {
                    self.focused + 1
                }
            }
            Direction::Backward => {
                if self.focused == 0 {
                    max
                } else {
                    self.focused - 1
                }
            }
        }
    }

    pub fn cycle_focus(&mut self, direction: Direction) -> Option<&T> {
        self.focused = self.next_index(direction);
        self.focused()
    }

    pub fn drag_focused(&mut self, direction: Direction) -> Option<&T> {
        match (self.focused, self.next_index(direction), direction) {
            (0, _, Direction::Backward) => self.rotate(direction),
            (_, 0, Direction::Forward) => self.rotate(direction),
            (focused, other, _) => self.elements.swap(focused, other),
        }

        self.cycle_focus(direction)
    }

    pub fn len(&self) -> usize {
        self.elements.len()
    }

    pub fn insert(&mut self, index: usize, element: T) {
        self.elements.insert(index, element);
    }

    pub fn push(&mut self, element: T) {
        self.elements.push_back(element);
    }

    pub fn iter(&self) -> std::collections::vec_deque::Iter<T> {
        self.elements.iter()
    }

    pub fn iter_mut(&mut self) -> std::collections::vec_deque::IterMut<T> {
        self.elements.iter_mut()
    }

    pub fn get(&self, index: usize) -> Option<&T> {
        self.elements.get(index)
    }

    pub fn get_mut(&mut self, index: usize) -> Option<&mut T> {
        self.elements.get_mut(index)
    }

    fn clamp_focus(&mut self) {
        if self.focused > 0 && self.focused >= self.elements.len() - 1 {
            self.focused -= 1;
        }
    }

    fn element_by(&self, cond: impl Fn(&T) -> bool) -> Option<(usize, &T)> {
        self.elements.iter().enumerate().find(|(_, e)| cond(*e))
    }

    fn element_by_mut(&mut self, cond: impl Fn(&T) -> bool) -> Option<(usize, &mut T)> {
        self.elements.iter_mut().enumerate().find(|(_, e)| cond(*e))
    }

    pub fn index(&self, s: &Selector<T>) -> Option<usize> {
        match s {
            Selector::WinId(_) => None, // ignored
            Selector::Focused => Some(self.focused_index()),
            Selector::Index(i) => {
                if *i < self.len() {
                    Some(*i)
                } else {
                    None
                }
            }
            Selector::Condition(f) => self.element_by(f).map(|(i, _)| i),
        }
    }

    pub fn element(&self, s: &Selector<T>) -> Option<&T> {
        match s {
            Selector::WinId(_) => None, // ignored
            Selector::Focused => self.focused(),
            Selector::Index(i) => self.elements.get(*i),
            Selector::Condition(f) => self.element_by(f).map(|(_, e)| e),
        }
    }

    pub fn element_mut(&mut self, s: &Selector<T>) -> Option<&mut T> {
        match s {
            Selector::Focused => self.focused_mut(),
            Selector::Index(i) => self.elements.get_mut(*i),
            Selector::WinId(_) => None, // ignored
            Selector::Condition(f) => self.element_by_mut(f).map(|(_, e)| e),
        }
    }

    pub fn all_elements(&self, s: &Selector<T>) -> Vec<&T> {
        match s {
            Selector::WinId(_) => vec![], // ignored
            Selector::Focused => self.focused().into_iter().collect(),
            Selector::Index(i) => self.elements.get(*i).into_iter().collect(),
            Selector::Condition(f) => self.elements.iter().filter(|e| f(*e)).collect(),
        }
    }
<<<<<<< HEAD
    
=======

>>>>>>> e49ab3ff
    pub fn all_elements_mut(&mut self, s: &Selector<T>) -> Vec<&mut T> {
        match s {
            Selector::WinId(_) => vec![], // ignored
            Selector::Focused => self.focused_mut().into_iter().collect(),
            Selector::Index(i) => self.elements.get_mut(*i).into_iter().collect(),
            Selector::Condition(f) => self.elements.iter_mut().filter(|e| f(*e)).collect(),
        }
    }

    pub fn focus(&mut self, s: &Selector<T>) -> Option<&T> {
        match s {
            Selector::WinId(_) => None, // ignored
            Selector::Focused => self.focused(),
            Selector::Index(i) => {
                self.focused = *i;
                self.focused()
            }
            Selector::Condition(f) => {
                if let Some((i, _)) = self.element_by(f) {
                    self.focused = i;
                    Some(&self.elements[self.focused])
                } else {
                    None
                }
            }
        }
    }

    pub fn remove(&mut self, s: &Selector<T>) -> Option<T> {
        match s {
            Selector::WinId(_) => None, // ignored
            Selector::Focused => {
                let c = self.elements.remove(self.focused);
                self.clamp_focus();
                return c;
            }
            Selector::Index(i) => {
                let c = self.elements.remove(*i);
                self.clamp_focus();
                return c;
            }
            Selector::Condition(f) => {
                if let Some((i, _)) = self.element_by(f) {
                    let c = self.elements.remove(i);
                    self.clamp_focus();
                    c
                } else {
                    None
                }
            }
        }
    }
}

impl<T: PartialEq> Ring<T> {
    pub fn equivalent_selectors(&self, s: &Selector<T>, t: &Selector<T>) -> bool {
        match (self.element(&s), self.element(&t)) {
            (Some(e), Some(f)) => e == f,
            _ => false,
        }
    }
}

impl<T: Clone> Ring<T> {
    #[allow(dead_code)]
    pub fn as_vec(&self) -> Vec<T> {
        self.iter().cloned().collect()
    }
}

impl<T> ops::Index<usize> for Ring<T> {
    type Output = T;

    fn index(&self, index: usize) -> &Self::Output {
        &self.elements[index]
    }
}

impl<T> ops::IndexMut<usize> for Ring<T> {
    fn index_mut(&mut self, index: usize) -> &mut Self::Output {
        &mut self.elements[index]
    }
}

#[cfg(test)]
mod tests {
    use super::*;

    #[test]
    fn rotate_holds_focus_but_permutes_order() {
        let mut r = Ring::new(vec![1, 2, 3]);

        r.rotate(Direction::Forward);
        assert_eq!(r.as_vec(), vec![3, 1, 2]);
        assert_eq!(r.focused(), Some(&3));

        r.rotate(Direction::Backward);
        assert_eq!(r.as_vec(), vec![1, 2, 3]);
        assert_eq!(r.focused(), Some(&1));
    }

    #[test]
    fn dragging_an_element_forward() {
        let mut r = Ring::new(vec![1, 2, 3, 4]);
        assert_eq!(r.focused(), Some(&1));

        assert_eq!(r.drag_focused(Direction::Forward), Some(&1));
        assert_eq!(r.elements, vec![2, 1, 3, 4]);

        assert_eq!(r.drag_focused(Direction::Forward), Some(&1));
        assert_eq!(r.elements, vec![2, 3, 1, 4]);

        assert_eq!(r.drag_focused(Direction::Forward), Some(&1));
        assert_eq!(r.elements, vec![2, 3, 4, 1]);

        assert_eq!(r.drag_focused(Direction::Forward), Some(&1));
        assert_eq!(r.elements, vec![1, 2, 3, 4]);

        assert_eq!(r.focused(), Some(&1));
    }

    #[test]
    fn dragging_an_element_backward() {
        let mut r = Ring::new(vec![1, 2, 3, 4]);
        assert_eq!(r.focused(), Some(&1));

        assert_eq!(r.drag_focused(Direction::Backward), Some(&1));
        assert_eq!(r.elements, vec![2, 3, 4, 1]);

        assert_eq!(r.drag_focused(Direction::Backward), Some(&1));
        assert_eq!(r.elements, vec![2, 3, 1, 4]);

        assert_eq!(r.drag_focused(Direction::Backward), Some(&1));
        assert_eq!(r.elements, vec![2, 1, 3, 4]);

        assert_eq!(r.drag_focused(Direction::Backward), Some(&1));
        assert_eq!(r.elements, vec![1, 2, 3, 4]);

        assert_eq!(r.focused(), Some(&1));
    }

    #[test]
    fn remove_focused() {
        let mut r = Ring::new(vec![1, 2, 3]);
        r.focused = 2;
        assert_eq!(r.focused(), Some(&3));
        assert_eq!(r.remove(&Selector::Focused), Some(3));
        assert_eq!(r.focused_index(), 1);
        assert_eq!(r.focused(), Some(&2));
        assert_eq!(r.remove(&Selector::Focused), Some(2));
        assert_eq!(r.focused(), Some(&1));
        assert_eq!(r.remove(&Selector::Focused), Some(1));
        assert_eq!(r.focused(), None);
        assert_eq!(r.remove(&Selector::Focused), None);
    }

    #[test]
    fn indices_are_in_bounds() {
        let r = Ring::new(vec![1, 2, 3, 4, 5, 6]);
        assert_eq!(r.index(&Selector::Index(2)), Some(2));
        assert_eq!(r.index(&Selector::Index(42)), None);
    }

    #[test]
    fn remove_by() {
        let mut r = Ring::new(vec![1, 2, 3, 4, 5, 6]);
        r.focused = 3;
        assert_eq!(r.focused(), Some(&4));
        assert_eq!(r.remove(&Selector::Condition(&|e| e % 2 == 0)), Some(2));
        assert_eq!(r.focused(), Some(&5));
    }

    #[test]
    fn focus_by() {
        let mut r = Ring::new(vec![1, 2, 3, 4, 5, 6]);
        assert_eq!(r.focus(&Selector::Condition(&|e| e % 2 == 0)), Some(&2));
        assert_eq!(r.focus(&Selector::Condition(&|e| e % 7 == 0)), None);
    }

    #[test]
    fn cycle_focus() {
        let mut r = Ring::new(vec![1, 2, 3]);
        assert_eq!(r.cycle_focus(Direction::Forward), Some(&2));
        assert_eq!(r.as_vec(), vec![1, 2, 3]);
        assert_eq!(r.cycle_focus(Direction::Backward), Some(&1));
        assert_eq!(r.as_vec(), vec![1, 2, 3]);
    }

    #[test]
    fn element() {
        let mut r = Ring::new(vec![1, 2, 3, 4]);
        assert_eq!(r.element(&Selector::Condition(&|e| e % 2 == 0)), Some(&2));
        assert_eq!(
            r.element_mut(&Selector::Condition(&|e| e % 2 == 0)),
            Some(&mut 2)
        );

        assert_eq!(r.element(&Selector::Index(2)), Some(&3));
        assert_eq!(r.element_mut(&Selector::Index(2)), Some(&mut 3));
        assert_eq!(r.element(&Selector::Index(50)), None);
        assert_eq!(r.element_mut(&Selector::Index(50)), None);

        r.focus(&Selector::Index(1));
        assert_eq!(r.element(&Selector::Focused), Some(&2));
        assert_eq!(r.element_mut(&Selector::Focused), Some(&mut 2));

        assert_eq!(r.element(&Selector::WinId(42)), None);
        assert_eq!(r.element_mut(&Selector::WinId(69)), None);

        assert_eq!(r.as_vec(), vec![1, 2, 3, 4]);
    }

    #[test]
    fn all_elements() {
        let mut r = Ring::new(vec![1, 2, 3, 4]);
        assert_eq!(
            r.all_elements(&Selector::Condition(&|e| e % 2 == 0)),
            vec![&2, &4]
        );
        assert_eq!(
            r.all_elements_mut(&Selector::Condition(&|e| e % 2 == 0)),
            vec![&mut 2, &mut 4]
        );

        assert_eq!(r.all_elements(&Selector::Index(2)), vec![&3]);
        assert_eq!(r.all_elements_mut(&Selector::Index(2)), vec![&mut 3]);
        assert_eq!(r.all_elements(&Selector::Index(50)), vec![&0; 0]);
        assert_eq!(r.all_elements_mut(&Selector::Index(50)), vec![&0; 0]);

        r.focus(&Selector::Index(1));
        assert_eq!(r.all_elements(&Selector::Focused), vec![&2]);
        assert_eq!(r.all_elements_mut(&Selector::Focused), vec![&mut 2]);

        assert_eq!(r.all_elements(&Selector::WinId(42)), vec![&0; 0]);
        assert_eq!(r.all_elements_mut(&Selector::WinId(69)), vec![&0; 0]);

        assert_eq!(r.as_vec(), vec![1, 2, 3, 4]);
    }
}<|MERGE_RESOLUTION|>--- conflicted
+++ resolved
@@ -357,11 +357,7 @@
             Selector::Condition(f) => self.elements.iter().filter(|e| f(*e)).collect(),
         }
     }
-<<<<<<< HEAD
-    
-=======
-
->>>>>>> e49ab3ff
+
     pub fn all_elements_mut(&mut self, s: &Selector<T>) -> Vec<&mut T> {
         match s {
             Selector::WinId(_) => vec![], // ignored
