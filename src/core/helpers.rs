--- conflicted
+++ resolved
@@ -171,11 +171,7 @@
             xcb::COLORMAP_ALLOC_NONE as u8,
             colormap,
             screen.root(),
-<<<<<<< HEAD
-            visual.visual_id(), 
-=======
             visual.visual_id(),
->>>>>>> 6029da69
         );
 
         xcb::create_window(
@@ -213,30 +209,16 @@
         Ok(id)
     }
 
-<<<<<<< HEAD
-    pub fn get_depth<'a>(
-        screen: &'a xcb::Screen,
-    ) -> Result<xcb::Depth<'a>> {
-        screen.allowed_depths()
-=======
     pub fn get_depth<'a>(screen: &'a xcb::Screen) -> Result<xcb::Depth<'a>> {
         screen
             .allowed_depths()
->>>>>>> 6029da69
             .max_by(|x, y| x.depth().cmp(&y.depth()))
             .ok_or_else(|| anyhow!("unable to get screen depth"))
     }
 
-<<<<<<< HEAD
-    pub fn get_visual_type<'a>(
-        depth: &xcb::Depth<'a>,
-    ) -> Result<xcb::Visualtype> {
-        depth.visuals()
-=======
     pub fn get_visual_type<'a>(depth: &xcb::Depth<'a>) -> Result<xcb::Visualtype> {
         depth
             .visuals()
->>>>>>> 6029da69
             .find(|v| v.class() == xcb::VISUAL_CLASS_TRUE_COLOR as u8)
             .ok_or_else(|| anyhow!("unable to get visual type"))
     }
