//! A scratchpad that holds a single client
use crate::core::{
    client::Client,
    data_types::{Config, FireAndForget, Region, WinId},
    helpers::spawn,
    hooks::Hook,
    manager::WindowManager,
};

use std::{cell::RefCell, rc::Rc};

/**
 * Position of an Anchor
 * 'Top' and 'Bottom' should only be used for the vertical position
 * 'Left' and 'Right' should only be used for the horizontal position
 * 'Center' can be used for either
 */
#[derive(Debug, Copy, Clone, PartialEq, Eq)]
pub enum AnchorPosition {
    /// Top of the screen
    Top,
    /// Center of the screen
    Center,
    /// Bottom of the screen
    Bottom,
    /// Left of the screen
    Left,
    /// Right of the screen
    Right,
}

pub use AnchorPosition::*;

/// Where a Scratchpad should be placed on the screen
#[derive(Debug, Clone, Copy)]
pub struct Anchor {
    horizontal: AnchorPosition,
    vertical: AnchorPosition,
    offset: (u32, u32),
}

impl Anchor {
    /**
     * Create a new Anchor for a Scratchpad. 'horizontal' and 'vertical' determine the Anchor
     * point. 'offset' determines the offset from the Anchor point (in pixels).
     */
    pub fn new(horizontal: AnchorPosition, vertical: AnchorPosition, offset: (u32, u32)) -> Self {
        if horizontal == Top || horizontal == Bottom {
            panic!("Scratchpad: invalid horizontal anchor {:?}", horizontal);
        }

        if vertical == Left || vertical == Right {
            panic!("Scratchpad: invalid vertical anchor {:?}", vertical);
        }

        Self {
            horizontal,
            vertical,
            offset,
        }
    }

    /**
     * Create a new Achor in the center of the screen with no offset.
     */
    pub fn default() -> Self {
        Self::new(Center, Center, (0, 0))
    }
}

/**
 * A Scratchpad spawns and manages a single Client which can then be shown above the current layout
 * using the 'toggle' method when bound to a key combination in your main.rs. The
 * Scratchpad.register method must be called before creating your WindowManager struct in order to
 * register the necessary hooks to spawn, capture and manage the embedded client. The client is
 * spawned when 'toggle' is called and there is no existing client, after that 'toggle' will
 * show/hide the client on the active screen. If the client is removed, calling 'toggle' again will
 * spawn a new client in the same way.
 */
pub struct Scratchpad {
    client: Rc<RefCell<Option<WinId>>>,
    pending: Rc<RefCell<bool>>,
    visible: Rc<RefCell<bool>>,
    prog: &'static str,
    w: f32,
    h: f32,
    anchor: Anchor,
}

impl Scratchpad {
    /// Create a new Scratchpad for holding 'prog'. 'w' and 'h' are the percentage width and height
    /// of the active screen that you want the client to take up when visible.
    /// NOTE: this function will panic if 'w' or 'h' are not within the range 0.0 - 1.0
    pub fn new(prog: &'static str, w: f32, h: f32, anchor: Anchor) -> Scratchpad {
        if w < 0.0 || w > 1.0 || h < 0.0 || h > 1.0 {
            panic!("Scratchpad: w & h must be between 0.0 and 1.0");
        }

        Scratchpad {
            client: Rc::new(RefCell::new(None)),
            pending: Rc::new(RefCell::new(false)),
            visible: Rc::new(RefCell::new(false)),
            prog,
            w,
            h,
            anchor,
        }
    }

    fn boxed_clone(&self) -> Box<Scratchpad> {
        Box::new(Scratchpad {
            client: Rc::clone(&self.client),
            pending: Rc::clone(&self.pending),
            visible: Rc::clone(&self.visible),
            prog: self.prog,
            w: self.w,
            h: self.h,
            anchor: self.anchor,
        })
    }

    /// Register the required hooks for managing this Scratchpad. Must be called before
    /// WindowManager.init.
    pub fn register(&self, conf: &mut Config) {
        conf.hooks.push(self.boxed_clone())
    }

    /// Show / hide the bound client. If there is no client currently, then spawn one.
    pub fn toggle(&self) -> FireAndForget {
        let mut clone = self.boxed_clone();
        Box::new(move |wm: &mut WindowManager| clone.toggle_client(wm))
    }

    fn toggle_client(&mut self, wm: &mut WindowManager) {
        let id = match *self.client.borrow() {
            Some(id) => id,
            None => {
                self.pending.replace(true);
                self.visible.replace(false);
                spawn(self.prog); // caught by new_client
                return;
            }
        };

        if *self.visible.borrow() {
            self.visible.replace(false);
            wm.hide_client(id);
        } else {
            self.visible.replace(true);
            wm.layout_screen(wm.active_screen_index()); // caught by layout_change
        }
    }

    fn get_position(&self, screen: Region) -> Region {
        let (sx, sy, sw, sh) = screen.values();
        let w = (sw as f32 * self.w) as u32;
        let h = (sh as f32 * self.h) as u32;

        let x = match self.anchor.horizontal {
            Left => sx,
            Right => sx + sw - w,
            Center => sx + (sw - w) / 2,
            _ => unreachable!(),
        } + self.anchor.offset.0;

        let y = match self.anchor.vertical {
            Top => sy,
            Bottom => sy + sh - h,
            Center => sy + (sh - h) / 2,
            _ => unreachable!(),
        } + self.anchor.offset.1;

        Region::new(x, y, w, h)
    }
}

impl Hook for Scratchpad {
    fn new_client(&mut self, wm: &mut WindowManager, c: &mut Client) {
        if *self.pending.borrow() && self.client.borrow().is_none() {
            self.pending.replace(false);
            self.client.replace(Some(c.id()));
            c.externally_managed();
            self.toggle_client(wm);
        }
    }

    fn remove_client(&mut self, _: &mut WindowManager, id: WinId) {
        let client = match *self.client.borrow() {
            Some(id) => id,
            None => return,
        };

        if id == client {
            self.client.replace(None);
            self.visible.replace(false);
        }
    }

    fn layout_applied(&mut self, wm: &mut WindowManager, _: usize, screen_index: usize) {
        match *self.client.borrow() {
            None => return, // no active scratchpad client
            Some(id) => {
<<<<<<< HEAD
                if let Some(region) = wm.screen_size(screen_index) {
                    wm.position_client(id, self.get_position(region));
=======
                if *self.visible.borrow() {
                    if let Some(region) = wm.screen_size(screen_index) {
                        let (sx, sy, sw, sh) = region.values();
                        let w = (sw as f32 * self.w) as u32;
                        let h = (sh as f32 * self.h) as u32;
                        let x = sx + (sw - w) / 2;
                        let y = sy + (sh - h) / 2;
                        wm.position_client(id, Region::new(x, y, w, h));
                    }
                    wm.show_client(id);
>>>>>>> 26a78c5a
                }
            }
        }
    }
}<|MERGE_RESOLUTION|>--- conflicted
+++ resolved
@@ -200,21 +200,11 @@
         match *self.client.borrow() {
             None => return, // no active scratchpad client
             Some(id) => {
-<<<<<<< HEAD
-                if let Some(region) = wm.screen_size(screen_index) {
-                    wm.position_client(id, self.get_position(region));
-=======
                 if *self.visible.borrow() {
                     if let Some(region) = wm.screen_size(screen_index) {
-                        let (sx, sy, sw, sh) = region.values();
-                        let w = (sw as f32 * self.w) as u32;
-                        let h = (sh as f32 * self.h) as u32;
-                        let x = sx + (sw - w) / 2;
-                        let y = sy + (sh - h) / 2;
-                        wm.position_client(id, Region::new(x, y, w, h));
+                        wm.position_client(id, self.get_position(region));
                     }
                     wm.show_client(id);
->>>>>>> 26a78c5a
                 }
             }
         }
